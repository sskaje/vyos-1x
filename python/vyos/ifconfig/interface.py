--- conflicted
+++ resolved
@@ -33,22 +33,13 @@
 from vyos.configdict import get_vlan_ids
 from vyos.defaults import directories
 from vyos.template import render
-<<<<<<< HEAD
 from vyos.utils.network import mac2eui64
 from vyos.utils.dict import dict_search
 from vyos.utils.file import read_file
 from vyos.utils.network import get_interface_config
 from vyos.utils.network import get_interface_namespace
 from vyos.utils.process import is_systemd_service_active
-=======
-from vyos.util import mac2eui64
-from vyos.util import dict_search
-from vyos.util import read_file
-from vyos.util import run
-from vyos.util import get_interface_config
-from vyos.util import get_interface_namespace
-from vyos.util import is_systemd_service_active
->>>>>>> e9c9d1a1
+from vyos.utils.process import run
 from vyos.template import is_ipv4
 from vyos.template import is_ipv6
 from vyos.utils.network import is_intf_addr_assigned
@@ -1418,16 +1409,12 @@
         #   - https://man7.org/linux/man-pages/man8/tc-mirred.8.html
         # Depening if we are the source or the target interface of the port
         # mirror we need to setup some variables.
-<<<<<<< HEAD
-        source_if = self.config['ifname']
-=======
 
         # Don't allow for netns yet
         if 'netns' in self.config:
             return None
 
-        source_if = self._config['ifname']
->>>>>>> e9c9d1a1
+        source_if = self.config['ifname']
 
         mirror_config = None
         if 'mirror' in self.config:
